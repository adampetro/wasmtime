--- conflicted
+++ resolved
@@ -1,12 +1,8 @@
 //! Cretonne code generation library.
-<<<<<<< HEAD
-#![deny(missing_docs)]
-=======
 
 #![deny(missing_docs,
         trivial_numeric_casts,
         unused_extern_crates)]
->>>>>>> 11eddafe
 
 // Turns on alloc feature if no_std
 #![cfg_attr(not(feature = "std"), no_std)]
