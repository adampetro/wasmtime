--- conflicted
+++ resolved
@@ -13,17 +13,12 @@
 
 [dependencies]
 wasmparser = "0.14.1"
-<<<<<<< HEAD
-cretonne = { path = "../cretonne", version = "0.1.0", default_features = false }
-cretonne-frontend = { path = "../frontend", version = "0.1.0", default_features = false }
+cretonne = { path = "../cretonne", version = "0.3.4", default_features = false }
+cretonne-frontend = { path = "../frontend", version = "0.3.4", default_features = false }
 
 [dependencies.hashmap_core]
 version = "0.1.1"
 optional = true
-=======
-cretonne = { path = "../cretonne", version = "0.3.4" }
-cretonne-frontend = { path = "../frontend", version = "0.3.4" }
->>>>>>> 11eddafe
 
 [dev-dependencies]
 tempdir = "0.3.5"
