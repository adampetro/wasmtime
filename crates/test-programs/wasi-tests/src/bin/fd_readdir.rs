use more_asserts::assert_gt;
use std::{env, mem, process, slice, str};
use wasi_tests::open_scratch_directory;

const BUF_LEN: usize = 256;

struct DirEntry {
    dirent: wasi::Dirent,
    name: String,
}

// Manually reading the output from fd_readdir is tedious and repetitive,
// so encapsulate it into an iterator
struct ReadDir<'a> {
    buf: &'a [u8],
}

impl<'a> ReadDir<'a> {
    fn from_slice(buf: &'a [u8]) -> Self {
        Self { buf }
    }
}

impl<'a> Iterator for ReadDir<'a> {
    type Item = DirEntry;

    fn next(&mut self) -> Option<DirEntry> {
        unsafe {
            if self.buf.len() < mem::size_of::<wasi::Dirent>() {
                return None;
            }

            // Read the data
            let dirent_ptr = self.buf.as_ptr() as *const wasi::Dirent;
            let dirent = dirent_ptr.read_unaligned();

            if self.buf.len() < mem::size_of::<wasi::Dirent>() + dirent.d_namlen as usize {
                return None;
            }

            let name_ptr = dirent_ptr.offset(1) as *const u8;
            // NOTE Linux syscall returns a NUL-terminated name, but WASI doesn't
            let namelen = dirent.d_namlen as usize;
            let slice = slice::from_raw_parts(name_ptr, namelen);
            let name = str::from_utf8(slice).expect("invalid utf8").to_owned();

            // Update the internal state
            let delta = mem::size_of_val(&dirent) + namelen;
            self.buf = &self.buf[delta..];

            DirEntry { dirent, name }.into()
        }
    }
}

/// Return the entries plus a bool indicating EOF.
unsafe fn exec_fd_readdir(fd: wasi::Fd, cookie: wasi::Dircookie) -> (Vec<DirEntry>, bool) {
    let mut buf: [u8; BUF_LEN] = [0; BUF_LEN];
    let bufused =
        wasi::fd_readdir(fd, buf.as_mut_ptr(), BUF_LEN, cookie).expect("failed fd_readdir");
<<<<<<< HEAD
    assert!(bufused <= BUF_LEN);
=======

    assert!(bufused <= BUF_LEN);

>>>>>>> 256cc8a5
    let sl = slice::from_raw_parts(buf.as_ptr(), bufused);
    let dirs: Vec<_> = ReadDir::from_slice(sl).collect();
    let eof = bufused < BUF_LEN;
    (dirs, eof)
}

unsafe fn test_fd_readdir(dir_fd: wasi::Fd) {
    let stat = wasi::fd_filestat_get(dir_fd).expect("failed filestat");

    // Check the behavior in an empty directory
    let (mut dirs, eof) = exec_fd_readdir(dir_fd, 0);
    assert!(eof, "expected to read the entire directory");
    dirs.sort_by_key(|d| d.name.clone());
    assert_eq!(dirs.len(), 2, "expected two entries in an empty directory");
    let mut dirs = dirs.into_iter();

    // the first entry should be `.`
    let dir = dirs.next().expect("first entry is None");
    assert_eq!(dir.name, ".", "first name");
    assert_eq!(dir.dirent.d_type, wasi::FILETYPE_DIRECTORY, "first type");
    assert_eq!(dir.dirent.d_ino, stat.ino);
    assert_eq!(dir.dirent.d_namlen, 1);

    // the second entry should be `..`
    let dir = dirs.next().expect("second entry is None");
    assert_eq!(dir.name, "..", "second name");
    assert_eq!(dir.dirent.d_type, wasi::FILETYPE_DIRECTORY, "second type");

    assert!(
        dirs.next().is_none(),
        "the directory should be seen as empty"
    );

    // Add a file and check the behavior
    let file_fd = wasi::path_open(
        dir_fd,
        0,
        "file",
        wasi::OFLAGS_CREAT,
        wasi::RIGHTS_FD_READ
            | wasi::RIGHTS_FD_WRITE
            | wasi::RIGHTS_FD_READDIR
            | wasi::RIGHTS_FD_FILESTAT_GET,
        0,
        0,
    )
    .expect("failed to create file");
    assert_gt!(
        file_fd,
        libc::STDERR_FILENO as wasi::Fd,
        "file descriptor range check",
    );

    let stat = wasi::fd_filestat_get(file_fd).expect("failed filestat");
    wasi::fd_close(file_fd).expect("closing a file");

    // Execute another readdir
    let (mut dirs, eof) = exec_fd_readdir(dir_fd, 0);
    assert!(eof, "expected to read the entire directory");
    assert_eq!(dirs.len(), 3, "expected three entries");
    // Save the data about the last entry. We need to do it before sorting.
    let lastfile_cookie = dirs[1].dirent.d_next;
    let lastfile_name = dirs[2].name.clone();
    dirs.sort_by_key(|d| d.name.clone());
    let mut dirs = dirs.into_iter();

    let dir = dirs.next().expect("first entry is None");
    assert_eq!(dir.name, ".", "first name");
    let dir = dirs.next().expect("second entry is None");
    assert_eq!(dir.name, "..", "second name");
    let dir = dirs.next().expect("third entry is None");
    // check the file info
    assert_eq!(dir.name, "file", "file name doesn't match");
    assert_eq!(
        dir.dirent.d_type,
        wasi::FILETYPE_REGULAR_FILE,
        "type for the real file"
    );
    assert_eq!(dir.dirent.d_ino, stat.ino);

    // check if cookie works as expected
    let (dirs, eof) = exec_fd_readdir(dir_fd, lastfile_cookie);
    assert!(eof, "expected to read the entire directory");
    assert_eq!(dirs.len(), 1, "expected one entry");
    assert_eq!(dirs[0].name, lastfile_name, "name of the only entry");

    wasi::path_unlink_file(dir_fd, "file").expect("removing a file");
}

unsafe fn test_fd_readdir_lots(dir_fd: wasi::Fd) {
    // Add a file and check the behavior
    for count in 0..1000 {
        let file_fd = wasi::path_open(
            dir_fd,
            0,
            &format!("file.{}", count),
            wasi::OFLAGS_CREAT,
            wasi::RIGHTS_FD_READ
                | wasi::RIGHTS_FD_WRITE
                | wasi::RIGHTS_FD_READDIR
                | wasi::RIGHTS_FD_FILESTAT_GET,
            0,
            0,
        )
        .expect("failed to create file");
        assert_gt!(
            file_fd,
            libc::STDERR_FILENO as wasi::Fd,
            "file descriptor range check",
        );
        wasi::fd_close(file_fd).expect("closing a file");
    }

    // Count the entries to ensure that we see the correct number.
    let mut total = 0;
    let mut cookie = 0;
    loop {
        let (dirs, eof) = exec_fd_readdir(dir_fd, cookie);
        total += dirs.len();
        if eof {
            break;
        }
        cookie = dirs[dirs.len() - 1].dirent.d_next;
    }
    assert_eq!(total, 1002, "expected 1000 entries plus . and ..");

    for count in 0..1000 {
        wasi::path_unlink_file(dir_fd, &format!("file.{}", count)).expect("removing a file");
    }
}

fn main() {
    let mut args = env::args();
    let prog = args.next().unwrap();
    let arg = if let Some(arg) = args.next() {
        arg
    } else {
        eprintln!("usage: {} <scratch directory>", prog);
        process::exit(1);
    };

    // Open scratch directory
    let dir_fd = match open_scratch_directory(&arg) {
        Ok(dir_fd) => dir_fd,
        Err(err) => {
            eprintln!("{}", err);
            process::exit(1)
        }
    };

    // Run the tests.
    unsafe { test_fd_readdir(dir_fd) }
    unsafe { test_fd_readdir_lots(dir_fd) }
}<|MERGE_RESOLUTION|>--- conflicted
+++ resolved
@@ -58,13 +58,8 @@
     let mut buf: [u8; BUF_LEN] = [0; BUF_LEN];
     let bufused =
         wasi::fd_readdir(fd, buf.as_mut_ptr(), BUF_LEN, cookie).expect("failed fd_readdir");
-<<<<<<< HEAD
     assert!(bufused <= BUF_LEN);
-=======
-
-    assert!(bufused <= BUF_LEN);
-
->>>>>>> 256cc8a5
+
     let sl = slice::from_raw_parts(buf.as_ptr(), bufused);
     let dirs: Vec<_> = ReadDir::from_slice(sl).collect();
     let eof = bufused < BUF_LEN;
